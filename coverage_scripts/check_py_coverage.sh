--- conflicted
+++ resolved
@@ -54,13 +54,8 @@
 EXTRA="--source=${SOURCE_DIRS[@]} --omit=${OMIT_FILES[@]} --parallel-mode"
 export COVERAGE_FILE=`pwd`/.coverage
 coverage erase
-<<<<<<< HEAD
-($RAVEN_DIR/run_tests "$@" --re=DOVE/tests --python-command="coverage run $EXTRA")
+($RAVEN_DIR/run_tests "$@" --re=$REGEX --python-command="coverage run $EXTRA")
 TESTS_SUCCESS=$?
-=======
-($RAVEN_DIR/run_tests "$@" --re=$REGEX --python-command="coverage run $EXTRA" ||
-                                            echo run_tests done but some tests failed)
->>>>>>> 43720a55
 
 # Prepare data and generate the html documents
 coverage combine
