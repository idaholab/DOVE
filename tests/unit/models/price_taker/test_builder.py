# Copyright 2024, Battelle Energy Alliance, LLC
# ALL RIGHTS RESERVED
""" """

from itertools import product

import pandas as pd
import pyomo.environ as pyo
import pytest

import dove.core as dc
from dove.models import BUILDER_REGISTRY


@pytest.fixture()
def create_example_system():
    """
    This establishes a simple system on which we can test the builder.
    It features multiple resources, multiple storage and non-storage components, and multiple timesteps.
    """

    ### Set up resources

    steam = dc.Resource("steam")
    elec = dc.Resource("electricity")

    resources = [steam, elec]

    ### Set up components

    # Non-storage
    steam_source = dc.Source(
        name="steam_source",
        produces=steam,
        max_capacity_profile=[2.0, 2.0, 2.0],
    )

    steam_to_elec_converter = dc.Converter(
        name="steam_to_elec_converter",
        max_capacity_profile=[1.0, 1.0, 1.0],
        consumes=[steam],
        produces=[elec],
        capacity_resource=steam,
        ramp_freq=2,
        ramp_limit=0.4,
        transfer_fn=dc.RatioTransfer(input_res=steam, output_res=elec, ratio=0.5),
    )

    elec_sink = dc.Sink(
        name="elec_sink",
        consumes=elec,
        max_capacity_profile=[1.0, 1.0, 1.0],
        min_capacity_profile=[0.5, 0.5, 0.5],
    )

    # Storage
    steam_storage = dc.Storage(
<<<<<<< HEAD
        name="steam_storage",
        resource=steam,
        max_capacity_profile=[1.0, 1.0, 1.0],
        initial_stored=0.5,
        periodic_level=True,
=======
        name="steam_storage", resource=steam, max_capacity_profile=[1.0, 1.0, 1.0]
>>>>>>> 6314317b
    )

    elec_storage = dc.Storage(
        name="elec_storage",
        resource=elec,
        max_charge_rate=0.5,
        max_discharge_rate=0.25,
        max_capacity_profile=[2.0, 2.0, 2.0],
<<<<<<< HEAD
        initial_stored=0.2,
        periodic_level=False,
=======
>>>>>>> 6314317b
    )

    components = [steam_source, steam_to_elec_converter, elec_sink, steam_storage, elec_storage]

    ### Set up times
    time_index = [0, 1, 2]

    ### Create and return system
    sys = dc.System(components, resources, time_index)
    return sys


@pytest.fixture()
def builder_setup(create_example_system):
    price_taker_builder_cls = BUILDER_REGISTRY["price_taker"]
    price_taker_builder = price_taker_builder_cls(create_example_system)
    price_taker_builder.model = pyo.ConcreteModel()
    price_taker_builder.model.system = price_taker_builder.system

    return price_taker_builder


def test_add_sets(builder_setup):
    # Call method under test
    builder_setup._add_sets()

    # Find the actual pyo.Set objects and extract data as tuples of strings

    m = builder_setup.model

    actual_non_storage = m.NON_STORAGE.data()
    actual_storage = m.STORAGE.data()
    actual_r = m.R.data()
    actual_t = m.T.data()

    # Find the expected values for the sets as lists of strings

    sys = builder_setup.system

    expected_non_storage = sys.non_storage_comp_names
    expected_storage = sys.storage_comp_names
    expected_r = [r.name for r in sys.resources]
    expected_t = sys.time_index

    # Convert both actual (tuple) and expected (list) values to the same types and check their values

    assert set(actual_non_storage) == set(expected_non_storage)
    assert set(actual_storage) == set(expected_storage)
    assert set(actual_r) == set(expected_r)
    assert list(actual_t) == expected_t  # We do care about the order for this one


def test_add_variables(builder_setup):
    # Add sets to builder so the variables can use them
    builder_setup._add_sets()

    # Call method under test
    builder_setup._add_variables()

    # Find the actual pyo.Var objects and extract data into dicts, then get the set of keys
    # We care about the keys because these are the bins for the var to later populate with values

    m = builder_setup.model

    actual_flow_keys = set(m.flow.get_values().keys())

    actual_soc_keys = set(m.soc.get_values().keys())
    actual_charge_keys = set(m.charge.get_values().keys())
    actual_discharge_keys = set(m.discharge.get_values().keys())

    actual_ramp_up_keys = set(m.ramp_up.get_values().keys())
    actual_ramp_down_keys = set(m.ramp_down.get_values().keys())
    actual_ramp_up_bin_keys = set(m.ramp_up_bin.get_values().keys())
    actual_ramp_down_bin_keys = set(m.ramp_down_bin.get_values().keys())
    actual_steady_bin_keys = set(m.steady_bin.get_values().keys())

    # Build combinations for keys in expected content of vars

    sys = builder_setup.system
    res_names = [r.name for r in sys.resources]

    expected_flow_keys = set(product(sys.non_storage_comp_names, res_names, sys.time_index))
    expected_storage_keys = set(product(sys.storage_comp_names, sys.time_index))
    expected_ramp_keys = set(product(sys.non_storage_comp_names, sys.time_index))

    # Check that sets of keys are as expected
    assert actual_flow_keys == expected_flow_keys

    assert actual_soc_keys == expected_storage_keys
    assert actual_charge_keys == expected_storage_keys
    assert actual_discharge_keys == expected_storage_keys

    assert actual_ramp_up_keys == expected_ramp_keys
    assert actual_ramp_down_keys == expected_ramp_keys
    assert actual_ramp_up_bin_keys == expected_ramp_keys
    assert actual_ramp_down_bin_keys == expected_ramp_keys
    assert actual_steady_bin_keys == expected_ramp_keys


@pytest.fixture()
def add_constraints_setup(builder_setup):
    # Add sets and variables to builder so the constraints can use them
    builder_setup._add_sets()
    builder_setup._add_variables()

    # Call method under test
    builder_setup._add_constraints()
    return builder_setup


@pytest.fixture()
def check_constraint():
    def _check_constraint(
        model: pyo.ConcreteModel, constr_name: str, is_equality_constr: bool, expected_result: dict
    ) -> None:
        """
        Ensure constraint is correct by checking that it exists, that the keys are correct,
        that it is is of the type (equality/inequality) expected, and that it is satisfied when expected.

        Parameters
        ----------
        model: pyo.ConcreteModel
            The Pyomo model on which the constraints are being tested.
        constr_name: str
            The expected name of the constraint on the model.
        is_equality_constr: bool
            Whether this constraint is expected to be an equality constraint (created with ==).
        expected_result: dict
            A dict with keys that are tuples that mirror the expected keys of the constraint (or bins for the
            constraint to populate) and values that are bools with the expected feasibility of the constraint.
        """
        actual_constr = getattr(model, constr_name, None)

        assert actual_constr is not None
        assert set(actual_constr.keys()) == set(expected_result.keys())

        for (
            case,  # Cases are tuples (e.g., ("steam_source", 0))
            value,  # Values are bools (for whether the constraint should be feasible)
        ) in expected_result.items():
            specific_constr = actual_constr[case]

            assert specific_constr.equality == is_equality_constr
            assert specific_constr.has_lb() or specific_constr.has_ub()

            satisfies_lb = (
                (specific_constr.body() >= specific_constr.lb) if specific_constr.has_lb() else True
            )
            satisfies_ub = (
                (specific_constr.body() <= specific_constr.ub) if specific_constr.has_ub() else True
            )
            assert (satisfies_lb and satisfies_ub) == value

    return _check_constraint


def test_add_constraints_adds_transfer_constraint(add_constraints_setup, check_constraint):
    m = add_constraints_setup.model
    ### Transfer constraint

    # Set up required vars for input
    # Recall that for the converter, ratio_transfer ratio == 0.5
    m.flow.set_values(
        {
            ("steam_to_elec_converter", "steam",       0): 0.0,
            ("steam_to_elec_converter", "electricity", 0): 1.0,  # Out > 0.5 * In -> constr fails

            ("steam_to_elec_converter", "steam",       1): 2.0,
            ("steam_to_elec_converter", "electricity", 1): 1.0,  # Out == 0.5 * In -> constr satisfied

            ("steam_to_elec_converter", "steam",       2): 1.0,
            ("steam_to_elec_converter", "electricity", 2): 0.0,  # Out < 0.5 * In -> constr fails
        }
    )  # fmt: skip

    # Expected results
    expected_transfer_result = {
        ("steam_to_elec_converter", 0): False,
        ("steam_to_elec_converter", 1): True,
        ("steam_to_elec_converter", 2): False,
    }

    # Verify constraint
    check_constraint(m, "transfer", True, expected_transfer_result)


def test_add_constraints_adds_max_capacity_constraint(add_constraints_setup, check_constraint):
    m = add_constraints_setup.model

    # Set up required vars for input
    # Recall that:
    # steam_source.max_capacity_profile == [2.0, 2.0, 2.0]
    # steam_to_elec_converter.max_capacity_profile == [1.0, 1.0, 1.0]
    # elec_sink.max_capacity_profile == [1.0, 1.0, 1.0]
    m.flow.set_values(
        {
            ("steam_source", "steam", 0): 1.0,  # < max capacity -> constr satisfied
            ("steam_source", "steam", 1): 2.0,  # = max capacity -> constr satisfied
            ("steam_source", "steam", 2): 3.0,  # > max capacity -> constr fails
            ("steam_to_elec_converter", "steam", 0): 0.0,  # < max capacity -> constr satisfied
            ("steam_to_elec_converter", "steam", 1): 1.0,  # = max capacity -> constr satisfied
            ("steam_to_elec_converter", "steam", 2): 2.0,  # > max capacity -> constr fails
            ("elec_sink", "electricity", 0): 0.0,  # < max capacity -> constr satisfied
            ("elec_sink", "electricity", 1): 1.0,  # = max capacity -> constr satisfied
            ("elec_sink", "electricity", 2): 2.0,  # > max capacity -> constr fails
        }
    )

    # Expected results
    expected_cap_result = {
        ("steam_source", 0): True,
        ("steam_source", 1): True,
        ("steam_source", 2): False,
        ("steam_to_elec_converter", 0): True,
        ("steam_to_elec_converter", 1): True,
        ("steam_to_elec_converter", 2): False,
        ("elec_sink", 0): True,
        ("elec_sink", 1): True,
        ("elec_sink", 2): False,
    }

    # Verify constraint
    check_constraint(m, "max_capacity", False, expected_cap_result)


def test_add_constraints_adds_min_capacity_constraint(add_constraints_setup, check_constraint):
    m = add_constraints_setup.model

    # Set up required vars for input
    # Recall that elec_sink.min_capacity_profile == [0.5, 0.5, 0.5]; default is [0.0, 0.0, 0.0]
    m.flow.set_values(
        {
            ("steam_source", "steam", 0): 0.0,  # = min capacity -> constr satisfied
            ("steam_source", "steam", 1): 0.0,  # = min capacity -> constr satisfied
            ("steam_source", "steam", 2): 0.0,  # = min capacity -> constr satisfied
            ("steam_to_elec_converter", "steam", 0): 0.0,  # = min capacity -> constr satisfied
            ("steam_to_elec_converter", "steam", 1): 0.0,  # = min capacity -> constr satisfied
            ("steam_to_elec_converter", "steam", 2): 0.0,  # = min capacity -> constr satisfied
            ("elec_sink", "electricity", 0): 0.0,  # < min capacity -> constr fails
            ("elec_sink", "electricity", 1): 0.5,  # = min capacity -> constr satisfied
            ("elec_sink", "electricity", 2): 1.0,  # > min capacity -> constr satisfied
        }
    )

    # Expected results
    expected_min_cap_result = {
        ("steam_source", 0): True,
        ("steam_source", 1): True,
        ("steam_source", 2): True,
        ("steam_to_elec_converter", 0): True,
        ("steam_to_elec_converter", 1): True,
        ("steam_to_elec_converter", 2): True,
        ("elec_sink", 0): False,
        ("elec_sink", 1): True,
        ("elec_sink", 2): True,
    }

    # Verify constraint
    check_constraint(m, "min_capacity", False, expected_min_cap_result)


def test_add_constraints_adds_resource_balance_constraint(add_constraints_setup, check_constraint):
    m = add_constraints_setup.model

    # Set up required vars for input
    m.flow.set_values(
        {
            ("steam_source",            "steam",       0): 1.0,
            ("steam_to_elec_converter", "steam",       0): 1.0,
            ("steam_to_elec_converter", "electricity", 0): 1.0,
            ("elec_sink",               "electricity", 0): 1.0,
            ("steam_source",            "steam",       1): 2.0,
            ("steam_to_elec_converter", "steam",       1): 2.0,
            ("steam_to_elec_converter", "electricity", 1): 1.0,
            ("elec_sink",               "electricity", 1): 1.0,
            ("steam_source",            "steam",       2): 1.0,
            ("steam_to_elec_converter", "steam",       2): 1.0,
            ("steam_to_elec_converter", "electricity", 2): 1.0,
            ("elec_sink",               "electricity", 2): 1.0,
        }
    )  # fmt: skip

    m.charge.set_values(
        {
            ("steam_storage", 0): 0.0,
            ("steam_storage", 1): 1.0,
            ("steam_storage", 2): 2.0,
            ("elec_storage", 0): 0.0,
            ("elec_storage", 1): 1.0,
            ("elec_storage", 2): 2.0,
        }
    )

    m.discharge.set_values(
        {
            ("steam_storage", 0): 1.0,
            ("steam_storage", 1): 1.0,
            ("steam_storage", 2): 1.0,
            ("elec_storage", 0): 1.0,
            ("elec_storage", 1): 1.0,
            ("elec_storage", 2): 1.0,
        }
    )

    # Expected results
    expected_res_balance_result = {
        ("steam", 0): False,
        ("steam", 1): True,
        ("steam", 2): False,
        ("electricity", 0): False,
        ("electricity", 1): True,
        ("electricity", 2): False,
    }

    # Verify constraint
    check_constraint(m, "resource_balance", True, expected_res_balance_result)


def test_add_constraints_adds_storage_balance_constraint(add_constraints_setup, check_constraint):
    m = add_constraints_setup.model

    # Set up required vars for input
    # Recall that default rte == 1.0; default initial_stored == 0.0
    m.charge.set_values(
        {
            ("steam_storage", 0): 1.0,
            ("steam_storage", 1): 2.0,
            ("steam_storage", 2): 0.0,
            ("elec_storage", 0): 1.0,
            ("elec_storage", 1): 2.0,
            ("elec_storage", 2): 0.0,
        }
    )

    m.discharge.set_values(
        {
            ("steam_storage", 0): 0.0,
            ("steam_storage", 1): 1.0,
            ("steam_storage", 2): 0.0,
            ("elec_storage", 0): 0.0,
            ("elec_storage", 1): 1.0,
            ("elec_storage", 2): 0.0,
        }
    )

    m.soc.set_values(
        {
            ("steam_storage", 0): 0.0,
            ("steam_storage", 1): 1.0,
            ("steam_storage", 2): 2.0,
            ("elec_storage", 0): 0.0,
            ("elec_storage", 1): 1.0,
            ("elec_storage", 2): 2.0,
        }
    )

    # Expected results
    expected_storage_balance_result = {
        ("steam_storage", 0): False,
        ("steam_storage", 1): True,
        ("steam_storage", 2): False,
        ("elec_storage", 0): False,
        ("elec_storage", 1): True,
        ("elec_storage", 2): False,
    }

    # Verify constraint
    check_constraint(m, "storage_balance", True, expected_storage_balance_result)


def test_add_constraints_adds_charge_limit_constraint(add_constraints_setup, check_constraint):
    m = add_constraints_setup.model

    # Set up required vars for input
    # Recall that for steam storage, max_capacity_profile = [1, 1, 1], default max_charge_rate = 1
    # For elec storage, max_charge_rate = 0.5, max_capacity_profile = [2, 2, 2]
    m.charge.set_values(
        {
            ("steam_storage", 0): 0.0,  # < max_charge_rate * max capacity -> constr satisfied
            ("steam_storage", 1): 1.0,  # = max_charge_rate * max capacity -> constr satisfied
            ("steam_storage", 2): 2.0,  # > max_charge_rate * max capacity -> constr fails
            ("elec_storage", 0): 0.0,  # < max_charge_rate * max capacity -> constr satisfied
            ("elec_storage", 1): 1.0,  # = max_charge_rate * max capacity -> constr satisfied
            ("elec_storage", 2): 2.0,  # > max_charge_rate * max capacity -> constr fails
        }
    )

    # Expected results
    expected_charge_limit_result = {
        ("steam_storage", 0): True,
        ("steam_storage", 1): True,
        ("steam_storage", 2): False,
        ("elec_storage", 0): True,
        ("elec_storage", 1): True,
        ("elec_storage", 2): False,
    }

    # Verify constraint
    check_constraint(m, "charge_limit", False, expected_charge_limit_result)


def test_add_constraints_adds_discharge_limit_constraint(add_constraints_setup, check_constraint):
    m = add_constraints_setup.model

    # Set up required vars for input
    # Recall that for steam storage, max_capacity_profile = [1, 1, 1], default max_discharge_rate = 1
    # For elec storage, max_capacity_profile = [2, 2, 2], max_discharge_rate = 0.25
    m.discharge.set_values(
        {
            ("steam_storage", 0): 0.0,  # < max_discharge_rate * max capacity -> constr satisfied
            ("steam_storage", 1): 1.0,  # = max_discharge_rate * max capacity -> constr satisfied
            ("steam_storage", 2): 2.0,  # > max_discharge_rate * max capacity -> constr fails
            ("elec_storage", 0): 0.0,  # < max_discharge_rate * max capacity -> constr satisfied
            ("elec_storage", 1): 0.5,  # = max_discharge_rate * max capacity -> constr satisfied
            ("elec_storage", 2): 1.0,  # > max_discharge_rate * max capacity -> constr fails
        }
    )

    # Expected results
    expected_discharge_limit_result = {
        ("steam_storage", 0): True,
        ("steam_storage", 1): True,
        ("steam_storage", 2): False,
        ("elec_storage", 0): True,
        ("elec_storage", 1): True,
        ("elec_storage", 2): False,
    }

    # Verify constraint
    check_constraint(m, "discharge_limit", False, expected_discharge_limit_result)


def test_add_constraints_adds_soc_limit_constraint(add_constraints_setup, check_constraint):
    m = add_constraints_setup.model

    # Set up required vars for input
    # Recall that steam storage max_capacity_profile = [1, 1, 1]; elec storage max_capacity_profile = [2, 2, 2]
    m.soc.set_values(
        {
            ("steam_storage", 0): 0.0,  # < max capacity -> constr satisfied
            ("steam_storage", 1): 1.0,  # = max capacity -> constr satisfied
            ("steam_storage", 2): 2.0,  # > max capacity -> constr fails
            ("elec_storage", 0): 1.0,  # < max capacity -> constr satisfied
            ("elec_storage", 1): 2.0,  # = max capacity -> constr satisfied
            ("elec_storage", 2): 3.0,  # > max capacity -> constr fails
        }
    )

    # Expected results
    expected_soc_limit_result = {
        ("steam_storage", 0): True,
        ("steam_storage", 1): True,
        ("steam_storage", 2): False,
        ("elec_storage", 0): True,
        ("elec_storage", 1): True,
        ("elec_storage", 2): False,
    }

    # Verify constraint
    check_constraint(m, "soc_limit", False, expected_soc_limit_result)


def test_add_constraints_adds_periodic_storage_constraint(add_constraints_setup, check_constraint):
    m = add_constraints_setup.model

    # Set up required vars for input
    # Recall that steam storage initial_stored = 0.5; elec storage periodic_level = False
    m.soc.set_values(
        {
            ("steam_storage", 0): 0.0,
            ("steam_storage", 1): 1.0,
            ("steam_storage", 2): 0.0,  # < initial_stored -> constr fails
            ("elec_storage", 0): 1.0,
            ("elec_storage", 1): 2.0,
            ("elec_storage", 2): 2.0,  # no level requirement -> constr skipped
        }
    )

    # Expected results
    expected_periodic_level_result = {"steam_storage": False}

    # Verify constraint
    check_constraint(m, "periodic_storage", True, expected_periodic_level_result)


def test_add_constraints_adds_ramp_up_limit_constraint(add_constraints_setup, check_constraint):
    m = add_constraints_setup.model

    # Set up required vars for input
    # Recall that steam to elec converter ramp_limit = 0.5; max_capacity_profile = [1, 1, 1]
    m.flow.set_values(
        {
            ("steam_to_elec_converter", "steam", 0): 0.0,  # first t -> constraint skipped
            ("steam_to_elec_converter", "steam", 1): 0.4,  # == max allowed ramp -> constr satisfied
            ("steam_to_elec_converter", "steam", 2): 1.0,  # > max allowed ramp -> constr fails
        }
    )

    # Expected results
    expected_ramp_up_limit_results = {
        ("steam_to_elec_converter", 1): True,
        ("steam_to_elec_converter", 2): False,
    }

    # Verify constraint
    check_constraint(m, "ramp_up_limit", False, expected_ramp_up_limit_results)


def test_add_constraints_adds_ramp_down_limit_constraint(add_constraints_setup, check_constraint):
    m = add_constraints_setup.model

    # Set up required vars for input
    # Recall that steam to elec converter ramp_limit = 0.5; max_capacity_profile = [1, 1, 1]
    m.flow.set_values(
        {
            ("steam_to_elec_converter", "steam", 0): 1.0,  # first t -> constraint skipped
            ("steam_to_elec_converter", "steam", 1): 0.6,  # == max allowed ramp -> constr satisfied
            ("steam_to_elec_converter", "steam", 2): 0.0,  # > max allowed ramp -> constr fails
        }
    )

    # Expected results
    expected_ramp_down_limit_results = {
        ("steam_to_elec_converter", 1): True,
        ("steam_to_elec_converter", 2): False,
    }

    # Verify constraint
    check_constraint(m, "ramp_down_limit", False, expected_ramp_down_limit_results)


def test_add_constraints_adds_ramp_track_up_constraint(add_constraints_setup, check_constraint):
    m = add_constraints_setup.model

    # Set up required vars for input
    m.flow.set_values(
        {
            ("steam_to_elec_converter", "steam", 0): 0.0,
            ("steam_to_elec_converter", "steam", 1): 0.4,
            ("steam_to_elec_converter", "steam", 2): 0.8,
        }
    )

    m.ramp_up.set_values(
        {
            ("steam_to_elec_converter", 0): 0.0,  # first t -> constraint skipped
            ("steam_to_elec_converter", 1): 0.4,  # == flow difference -> constr satisfied
            ("steam_to_elec_converter", 2): 0.3,  # < flow difference -> constr fails
        }
    )

    # Expected results
    expected_ramp_track_up_results = {
        ("steam_to_elec_converter", 1): True,
        ("steam_to_elec_converter", 2): False,
    }

    # Verify constraint
    check_constraint(m, "ramp_track_up", False, expected_ramp_track_up_results)


def test_add_constraints_adds_ramp_track_down_constraint(add_constraints_setup, check_constraint):
    m = add_constraints_setup.model

    # Set up required vars for input
    m.flow.set_values(
        {
            ("steam_to_elec_converter", "steam", 0): 0.8,
            ("steam_to_elec_converter", "steam", 1): 0.4,
            ("steam_to_elec_converter", "steam", 2): 0.0,
        }
    )

    m.ramp_down.set_values(
        {
            ("steam_to_elec_converter", 0): 1.0,  # first t -> constraint skipped
            ("steam_to_elec_converter", 1): 0.4,  # ramp == flow difference -> constr satisfied
            ("steam_to_elec_converter", 2): 0.3,  # ramp < flow difference -> constr fails
        }
    )

    # Expected results
    expected_ramp_track_up_results = {
        ("steam_to_elec_converter", 1): True,
        ("steam_to_elec_converter", 2): False,
    }

    # Verify constraint
    check_constraint(m, "ramp_track_down", False, expected_ramp_track_up_results)


def test_add_constraints_adds_ramp_bin_up_constraint(add_constraints_setup, check_constraint):
    m = add_constraints_setup.model

    # Set up required vars for input
    m.ramp_up.set_values(
        {
            ("steam_to_elec_converter", 0): 0.2,
            ("steam_to_elec_converter", 1): 0.2,
            ("steam_to_elec_converter", 2): 0.2,
        }
    )

    m.ramp_up_bin.set_values(
        {
            ("steam_to_elec_converter", 0): 0,  # first t -> constraint skipped
            ("steam_to_elec_converter", 1): 1,  # ramping and binary = 1 -> constr satisfied
            ("steam_to_elec_converter", 2): 0,  # ramping and binary = 0 -> constr fails
        }
    )

    # Expected results
    expected_ramp_up_bin_results = {
        ("steam_to_elec_converter", 1): True,
        ("steam_to_elec_converter", 2): False,
    }

    # Verify constraint
    check_constraint(m, "ramp_bin_up", False, expected_ramp_up_bin_results)


def test_add_constraints_adds_ramp_bin_down_constraint(add_constraints_setup, check_constraint):
    m = add_constraints_setup.model

    # Set up required vars for input
    m.ramp_down.set_values(
        {
            ("steam_to_elec_converter", 0): 0.2,
            ("steam_to_elec_converter", 1): 0.2,
            ("steam_to_elec_converter", 2): 0.2,
        }
    )

    m.ramp_down_bin.set_values(
        {
            ("steam_to_elec_converter", 0): 0,  # first t -> constraint skipped
            ("steam_to_elec_converter", 1): 1,  # ramping and binary = 1 -> constr satisfied
            ("steam_to_elec_converter", 2): 0,  # ramping and binary = 0 -> constr fails
        }
    )

    # Expected results
    expected_ramp_down_bin_results = {
        ("steam_to_elec_converter", 1): True,
        ("steam_to_elec_converter", 2): False,
    }

    # Verify constraint
    check_constraint(m, "ramp_bin_down", False, expected_ramp_down_bin_results)


def test_add_constraints_adds_state_selection_constraint(add_constraints_setup, check_constraint):
    m = add_constraints_setup.model

    # Set up required vars for input
    m.ramp_up_bin.set_values(
        {
            ("steam_to_elec_converter", 0): 0,
            ("steam_to_elec_converter", 1): 1,
            ("steam_to_elec_converter", 2): 0,
        }
    )
    m.ramp_down_bin.set_values(
        {
            ("steam_to_elec_converter", 0): 0,
            ("steam_to_elec_converter", 1): 0,
            ("steam_to_elec_converter", 2): 1,
        }
    )
    m.steady_bin.set_values(
        {
            ("steam_to_elec_converter", 0): 0,
            ("steam_to_elec_converter", 1): 0,
            ("steam_to_elec_converter", 2): 1,
        }
    )

    # Expected results
    expected_state_selection_results = {
        ("steam_to_elec_converter", 0): False,  # zero of the bins are true -> constr fails
        ("steam_to_elec_converter", 1): True,  # one of the bins is true -> constr succeeds
        ("steam_to_elec_converter", 2): False,  # two of the bins are true -> constr fails
    }

    # Verify constraint
    check_constraint(m, "state_selection", True, expected_state_selection_results)


def test_add_constraints_adds_steady_state_upper_constraint(
    add_constraints_setup, check_constraint
):
    m = add_constraints_setup.model

    # Set up required vars for input
    m.steady_bin.set_values(
        {
            ("steam_to_elec_converter", 0): 1,
            ("steam_to_elec_converter", 1): 1,
            ("steam_to_elec_converter", 2): 1,
        }
    )

    m.ramp_up.set_values(
        {
            ("steam_to_elec_converter", 0): 0.0,  # first t -> constraint skipped
            ("steam_to_elec_converter", 1): 0.0,  # not ramping up; steady bin = 1 -> satisfied
            ("steam_to_elec_converter", 2): 0.2,  # ramping up; steady bin = 1 -> constr fails
        }
    )

    # Expected results
    expected_steady_state_upper_results = {
        ("steam_to_elec_converter", 1): True,
        ("steam_to_elec_converter", 2): False,
    }

    # Verify constraint
    check_constraint(m, "steady_state_upper", False, expected_steady_state_upper_results)


def test_add_constraints_adds_steady_state_lower_constraint(
    add_constraints_setup, check_constraint
):
    m = add_constraints_setup.model

    # Set up required vars for input
    m.steady_bin.set_values(
        {
            ("steam_to_elec_converter", 0): 1,
            ("steam_to_elec_converter", 1): 1,
            ("steam_to_elec_converter", 2): 1,
        }
    )

    m.ramp_down.set_values(
        {
            ("steam_to_elec_converter", 0): 0.0,  # first t -> constraint skipped
            ("steam_to_elec_converter", 1): 0.0,  # not ramping down; steady bin = 1 -> satisfied
            ("steam_to_elec_converter", 2): 0.2,  # ramping down; steady bin = 1 -> constr fails
        }
    )

    # Expected results
    expected_steady_state_lower_results = {
        ("steam_to_elec_converter", 1): True,
        ("steam_to_elec_converter", 2): False,
    }

    # Verify constraint
    check_constraint(m, "steady_state_lower", False, expected_steady_state_lower_results)


def test_add_constraints_adds_ramp_freq_window_constraint(add_constraints_setup, check_constraint):
    m = add_constraints_setup.model

    # Set up required vars for input
    m.ramp_up_bin.set_values(
        {
            ("steam_to_elec_converter", 0): 0,
            ("steam_to_elec_converter", 1): 1,  # first ramp event in window -> cosntr satisfied
            ("steam_to_elec_converter", 2): 0,
        }
    )

    m.ramp_down_bin.set_values(
        {
            ("steam_to_elec_converter", 0): 0,
            ("steam_to_elec_converter", 1): 0,
            ("steam_to_elec_converter", 2): 1,  # second ramp event in window -> constr fails
        }
    )

    # Expected results
    expected_ramp_freq_window_results = {
        ("steam_to_elec_converter", 1): True,
        ("steam_to_elec_converter", 2): False,
    }

    # Verify constraint
    check_constraint(m, "ramp_freq_window", False, expected_ramp_freq_window_results)


def test_add_objective(add_constraints_setup):
    # Call the method under test
    add_constraints_setup._add_objective()

    obj = add_constraints_setup.model.objective

    # Just check that the maximizing objective was added and that it has a rule (hard to do much more here)
    assert isinstance(obj, pyo.Objective)
    assert obj.rule is not None
    assert not obj.is_minimizing()


def test_build(create_example_system):
    # Set up the builder
    builder_cls = BUILDER_REGISTRY["price_taker"]
    builder = builder_cls(create_example_system)

    # Call the method under test
    returned = builder.build()

    # Check that model and system were added
    assert isinstance(builder.model, pyo.ConcreteModel)
    assert builder.model.system is create_example_system

    # Check that sets were added
    expected_set_names = ["STORAGE", "NON_STORAGE", "R", "T"]

    for set_name in expected_set_names:
        pyo_set = getattr(builder.model, set_name, None)
        assert pyo_set is not None
        assert isinstance(pyo_set, pyo.Set)

    # Check that vars were added
    expected_var_names = ["flow", "soc", "charge", "discharge"]

    for var_name in expected_var_names:
        pyo_var = getattr(builder.model, var_name, None)
        assert pyo_var is not None
        assert isinstance(pyo_var, pyo.Var)

    # Check that constraints were added
    expected_constr_names = [
        "transfer",
        "max_capacity",
        "min_capacity",
        "resource_balance",
        "storage_balance",
        "charge_limit",
        "discharge_limit",
        "soc_limit",
    ]

    for constr_name in expected_constr_names:
        pyo_constr = getattr(builder.model, constr_name, None)
        assert pyo_constr is not None
        assert isinstance(pyo_constr, pyo.Constraint)

    # Check that objective was added
    pyo_obj = getattr(builder.model, "objective", None)
    assert pyo_obj is not None
    assert isinstance(pyo_obj, pyo.Objective)

    # Check return value
    assert returned is builder


def test_extract_results(create_example_system):
    # Finish setup of builder
    builder_cls = BUILDER_REGISTRY["price_taker"]
    builder = builder_cls(create_example_system)
    builder.build()

    m = builder.model

    # Set up example of a solved model

    # Set up flow
    m.flow.set_values(
        {
            ("elec_sink", "electricity", 0): 0.5,
            ("elec_sink", "electricity", 1): 0.5,
            ("elec_sink", "electricity", 2): 0.5,
            ("elec_sink", "steam", 0): None,
            ("elec_sink", "steam", 1): None,
            ("elec_sink", "steam", 2): None,
            ("steam_source", "electricity", 0): None,
            ("steam_source", "electricity", 1): None,
            ("steam_source", "electricity", 2): None,
            ("steam_source", "steam", 0): 1.0,
            ("steam_source", "steam", 1): 1.5,
            ("steam_source", "steam", 2): 1.0,
            ("steam_to_elec_converter", "electricity", 0): 0.5,
            ("steam_to_elec_converter", "electricity", 1): 0.5,
            ("steam_to_elec_converter", "electricity", 2): 0.5,
            ("steam_to_elec_converter", "steam", 0): 1.0,
            ("steam_to_elec_converter", "steam", 1): 1.0,
            ("steam_to_elec_converter", "steam", 2): 1.0,
        }
    )

    # Set up charge and discharge
    m.charge.set_values(
        {
            ("elec_storage", 0): 0.0,
            ("elec_storage", 1): 0.0,
            ("elec_storage", 2): 0.0,
            ("steam_storage", 0): 0.5,
            ("steam_storage", 1): 1.0,
            ("steam_storage", 2): 0.5,
        }
    )

    # Set up charge, discharge, and soc
    m.discharge.set_values(
        {
            ("elec_storage", 0): 0.0,
            ("elec_storage", 1): 0.0,
            ("elec_storage", 2): 0.0,
            ("steam_storage", 0): 0.5,
            ("steam_storage", 1): 0.5,
            ("steam_storage", 2): 0.5,
        }
    )

    m.soc.set_values(
        {
            ("elec_storage", 0): 0.0,
            ("elec_storage", 1): 0.0,
            ("elec_storage", 2): 0.0,
            ("steam_storage", 0): 0.0,
            ("steam_storage", 1): 0.5,
            ("steam_storage", 2): 0.5,
        }
    )

    m.objective.set_value(0.0)

    # Call the method under test
    actual_data = builder.extract_results()

    # Expected result

    expected_data = pd.DataFrame(
        {
            "steam_source_steam_produces": [1.0, 1.5, 1.0],
            "steam_to_elec_converter_electricity_produces": [0.5, 0.5, 0.5],
            "steam_to_elec_converter_steam_consumes": [-1.0, -1.0, -1.0],
            "elec_sink_electricity_consumes": [-0.5, -0.5, -0.5],
            "steam_storage_SOC": [0.0, 0.5, 0.5],
            "steam_storage_charge": [0.5, 1.0, 0.5],
            "steam_storage_discharge": [0.5, 0.5, 0.5],
            "elec_storage_SOC": [0.0, 0.0, 0.0],
            "elec_storage_charge": [-0.0, 0.0, 0.0],
            "elec_storage_discharge": [0.0, 0.0, 0.0],
            "objective": [0.0, 0.0, 0.0],
        }
    )

    assert actual_data.equals(expected_data)<|MERGE_RESOLUTION|>--- conflicted
+++ resolved
@@ -55,15 +55,11 @@
 
     # Storage
     steam_storage = dc.Storage(
-<<<<<<< HEAD
         name="steam_storage",
         resource=steam,
         max_capacity_profile=[1.0, 1.0, 1.0],
         initial_stored=0.5,
         periodic_level=True,
-=======
-        name="steam_storage", resource=steam, max_capacity_profile=[1.0, 1.0, 1.0]
->>>>>>> 6314317b
     )
 
     elec_storage = dc.Storage(
@@ -72,11 +68,8 @@
         max_charge_rate=0.5,
         max_discharge_rate=0.25,
         max_capacity_profile=[2.0, 2.0, 2.0],
-<<<<<<< HEAD
         initial_stored=0.2,
         periodic_level=False,
-=======
->>>>>>> 6314317b
     )
 
     components = [steam_source, steam_to_elec_converter, elec_sink, steam_storage, elec_storage]
