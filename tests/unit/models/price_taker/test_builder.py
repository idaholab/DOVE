--- conflicted
+++ resolved
@@ -874,340 +874,6 @@
 
 
 @pytest.mark.unit()
-<<<<<<< HEAD
-def test_add_constraints_adds_periodic_storage_constraint(add_constraints_setup, check_constraint):
-    m = add_constraints_setup.model
-
-    # Set up required vars for input
-    # Recall that steam storage initial_stored = 0.5; elec storage periodic_level = False
-    m.soc.set_values(
-        {
-            ("steam_storage", 0): 0.0,
-            ("steam_storage", 1): 1.0,
-            ("steam_storage", 2): 0.0,  # < initial_stored -> constr fails
-            ("elec_storage", 0): 1.0,
-            ("elec_storage", 1): 2.0,
-            ("elec_storage", 2): 2.0,  # no level requirement -> constr skipped
-        }
-    )
-
-    # Expected results
-    expected_periodic_level_result = {"steam_storage": False}
-
-    # Verify constraint
-    check_constraint(m, "periodic_storage", True, expected_periodic_level_result)
-
-
-@pytest.mark.unit()
-def test_add_constraints_adds_ramp_up_limit_constraint(add_constraints_setup, check_constraint):
-    m = add_constraints_setup.model
-
-    # Set up required vars for input
-    # Recall that steam to elec converter ramp_limit = 0.5; max_capacity_profile = [1, 1, 1]
-    m.flow.set_values(
-        {
-            ("steam_to_elec_converter", "steam", 0): 0.0,  # first t -> constraint skipped
-            ("steam_to_elec_converter", "steam", 1): 0.4,  # == max allowed ramp -> constr satisfied
-            ("steam_to_elec_converter", "steam", 2): 1.0,  # > max allowed ramp -> constr fails
-        }
-    )
-
-    # Expected results
-    expected_ramp_up_limit_results = {
-        ("steam_to_elec_converter", 1): True,
-        ("steam_to_elec_converter", 2): False,
-    }
-
-    # Verify constraint
-    check_constraint(m, "ramp_up_limit", False, expected_ramp_up_limit_results)
-
-
-@pytest.mark.unit()
-def test_add_constraints_adds_ramp_down_limit_constraint(add_constraints_setup, check_constraint):
-    m = add_constraints_setup.model
-
-    # Set up required vars for input
-    # Recall that steam to elec converter ramp_limit = 0.5; max_capacity_profile = [1, 1, 1]
-    m.flow.set_values(
-        {
-            ("steam_to_elec_converter", "steam", 0): 1.0,  # first t -> constraint skipped
-            ("steam_to_elec_converter", "steam", 1): 0.6,  # == max allowed ramp -> constr satisfied
-            ("steam_to_elec_converter", "steam", 2): 0.0,  # > max allowed ramp -> constr fails
-        }
-    )
-
-    # Expected results
-    expected_ramp_down_limit_results = {
-        ("steam_to_elec_converter", 1): True,
-        ("steam_to_elec_converter", 2): False,
-    }
-
-    # Verify constraint
-    check_constraint(m, "ramp_down_limit", False, expected_ramp_down_limit_results)
-
-
-@pytest.mark.unit()
-def test_add_constraints_adds_ramp_track_up_constraint(add_constraints_setup, check_constraint):
-    m = add_constraints_setup.model
-
-    # Set up required vars for input
-    m.flow.set_values(
-        {
-            ("steam_to_elec_converter", "steam", 0): 0.0,
-            ("steam_to_elec_converter", "steam", 1): 0.4,
-            ("steam_to_elec_converter", "steam", 2): 0.8,
-        }
-    )
-
-    m.ramp_up.set_values(
-        {
-            ("steam_to_elec_converter", 0): 0.0,  # first t -> constraint skipped
-            ("steam_to_elec_converter", 1): 0.4,  # == flow difference -> constr satisfied
-            ("steam_to_elec_converter", 2): 0.3,  # < flow difference -> constr fails
-        }
-    )
-
-    # Expected results
-    expected_ramp_track_up_results = {
-        ("steam_to_elec_converter", 1): True,
-        ("steam_to_elec_converter", 2): False,
-    }
-
-    # Verify constraint
-    check_constraint(m, "ramp_track_up", False, expected_ramp_track_up_results)
-
-
-@pytest.mark.unit()
-def test_add_constraints_adds_ramp_track_down_constraint(add_constraints_setup, check_constraint):
-    m = add_constraints_setup.model
-
-    # Set up required vars for input
-    m.flow.set_values(
-        {
-            ("steam_to_elec_converter", "steam", 0): 0.8,
-            ("steam_to_elec_converter", "steam", 1): 0.4,
-            ("steam_to_elec_converter", "steam", 2): 0.0,
-        }
-    )
-
-    m.ramp_down.set_values(
-        {
-            ("steam_to_elec_converter", 0): 1.0,  # first t -> constraint skipped
-            ("steam_to_elec_converter", 1): 0.4,  # ramp == flow difference -> constr satisfied
-            ("steam_to_elec_converter", 2): 0.3,  # ramp < flow difference -> constr fails
-        }
-    )
-
-    # Expected results
-    expected_ramp_track_up_results = {
-        ("steam_to_elec_converter", 1): True,
-        ("steam_to_elec_converter", 2): False,
-    }
-
-    # Verify constraint
-    check_constraint(m, "ramp_track_down", False, expected_ramp_track_up_results)
-
-
-@pytest.mark.unit()
-def test_add_constraints_adds_ramp_bin_up_constraint(add_constraints_setup, check_constraint):
-    m = add_constraints_setup.model
-
-    # Set up required vars for input
-    m.ramp_up.set_values(
-        {
-            ("steam_to_elec_converter", 0): 0.2,
-            ("steam_to_elec_converter", 1): 0.2,
-            ("steam_to_elec_converter", 2): 0.2,
-        }
-    )
-
-    m.ramp_up_bin.set_values(
-        {
-            ("steam_to_elec_converter", 0): 0,  # first t -> constraint skipped
-            ("steam_to_elec_converter", 1): 1,  # ramping and binary = 1 -> constr satisfied
-            ("steam_to_elec_converter", 2): 0,  # ramping and binary = 0 -> constr fails
-        }
-    )
-
-    # Expected results
-    expected_ramp_up_bin_results = {
-        ("steam_to_elec_converter", 1): True,
-        ("steam_to_elec_converter", 2): False,
-    }
-
-    # Verify constraint
-    check_constraint(m, "ramp_bin_up", False, expected_ramp_up_bin_results)
-
-
-@pytest.mark.unit()
-def test_add_constraints_adds_ramp_bin_down_constraint(add_constraints_setup, check_constraint):
-    m = add_constraints_setup.model
-
-    # Set up required vars for input
-    m.ramp_down.set_values(
-        {
-            ("steam_to_elec_converter", 0): 0.2,
-            ("steam_to_elec_converter", 1): 0.2,
-            ("steam_to_elec_converter", 2): 0.2,
-        }
-    )
-
-    m.ramp_down_bin.set_values(
-        {
-            ("steam_to_elec_converter", 0): 0,  # first t -> constraint skipped
-            ("steam_to_elec_converter", 1): 1,  # ramping and binary = 1 -> constr satisfied
-            ("steam_to_elec_converter", 2): 0,  # ramping and binary = 0 -> constr fails
-        }
-    )
-
-    # Expected results
-    expected_ramp_down_bin_results = {
-        ("steam_to_elec_converter", 1): True,
-        ("steam_to_elec_converter", 2): False,
-    }
-
-    # Verify constraint
-    check_constraint(m, "ramp_bin_down", False, expected_ramp_down_bin_results)
-
-
-@pytest.mark.unit()
-def test_add_constraints_adds_state_selection_constraint(add_constraints_setup, check_constraint):
-    m = add_constraints_setup.model
-
-    # Set up required vars for input
-    m.ramp_up_bin.set_values(
-        {
-            ("steam_to_elec_converter", 0): 0,
-            ("steam_to_elec_converter", 1): 1,
-            ("steam_to_elec_converter", 2): 0,
-        }
-    )
-    m.ramp_down_bin.set_values(
-        {
-            ("steam_to_elec_converter", 0): 0,
-            ("steam_to_elec_converter", 1): 0,
-            ("steam_to_elec_converter", 2): 1,
-        }
-    )
-    m.steady_bin.set_values(
-        {
-            ("steam_to_elec_converter", 0): 0,
-            ("steam_to_elec_converter", 1): 0,
-            ("steam_to_elec_converter", 2): 1,
-        }
-    )
-
-    # Expected results
-    expected_state_selection_results = {
-        ("steam_to_elec_converter", 0): False,  # zero of the bins are true -> constr fails
-        ("steam_to_elec_converter", 1): True,  # one of the bins is true -> constr succeeds
-        ("steam_to_elec_converter", 2): False,  # two of the bins are true -> constr fails
-    }
-
-    # Verify constraint
-    check_constraint(m, "state_selection", True, expected_state_selection_results)
-
-
-@pytest.mark.unit()
-def test_add_constraints_adds_steady_state_upper_constraint(
-    add_constraints_setup, check_constraint
-):
-    m = add_constraints_setup.model
-
-    # Set up required vars for input
-    m.steady_bin.set_values(
-        {
-            ("steam_to_elec_converter", 0): 1,
-            ("steam_to_elec_converter", 1): 1,
-            ("steam_to_elec_converter", 2): 1,
-        }
-    )
-
-    m.ramp_up.set_values(
-        {
-            ("steam_to_elec_converter", 0): 0.0,  # first t -> constraint skipped
-            ("steam_to_elec_converter", 1): 0.0,  # not ramping up; steady bin = 1 -> satisfied
-            ("steam_to_elec_converter", 2): 0.2,  # ramping up; steady bin = 1 -> constr fails
-        }
-    )
-
-    # Expected results
-    expected_steady_state_upper_results = {
-        ("steam_to_elec_converter", 1): True,
-        ("steam_to_elec_converter", 2): False,
-    }
-
-    # Verify constraint
-    check_constraint(m, "steady_state_upper", False, expected_steady_state_upper_results)
-
-
-@pytest.mark.unit()
-def test_add_constraints_adds_steady_state_lower_constraint(
-    add_constraints_setup, check_constraint
-):
-    m = add_constraints_setup.model
-
-    # Set up required vars for input
-    m.steady_bin.set_values(
-        {
-            ("steam_to_elec_converter", 0): 1,
-            ("steam_to_elec_converter", 1): 1,
-            ("steam_to_elec_converter", 2): 1,
-        }
-    )
-
-    m.ramp_down.set_values(
-        {
-            ("steam_to_elec_converter", 0): 0.0,  # first t -> constraint skipped
-            ("steam_to_elec_converter", 1): 0.0,  # not ramping down; steady bin = 1 -> satisfied
-            ("steam_to_elec_converter", 2): 0.2,  # ramping down; steady bin = 1 -> constr fails
-        }
-    )
-
-    # Expected results
-    expected_steady_state_lower_results = {
-        ("steam_to_elec_converter", 1): True,
-        ("steam_to_elec_converter", 2): False,
-    }
-
-    # Verify constraint
-    check_constraint(m, "steady_state_lower", False, expected_steady_state_lower_results)
-
-
-@pytest.mark.unit()
-def test_add_constraints_adds_ramp_freq_window_constraint(add_constraints_setup, check_constraint):
-    m = add_constraints_setup.model
-
-    # Set up required vars for input
-    m.ramp_up_bin.set_values(
-        {
-            ("steam_to_elec_converter", 0): 0,
-            ("steam_to_elec_converter", 1): 1,  # first ramp event in window -> cosntr satisfied
-            ("steam_to_elec_converter", 2): 0,
-        }
-    )
-
-    m.ramp_down_bin.set_values(
-        {
-            ("steam_to_elec_converter", 0): 0,
-            ("steam_to_elec_converter", 1): 0,
-            ("steam_to_elec_converter", 2): 1,  # second ramp event in window -> constr fails
-        }
-    )
-
-    # Expected results
-    expected_ramp_freq_window_results = {
-        ("steam_to_elec_converter", 1): True,
-        ("steam_to_elec_converter", 2): False,
-    }
-
-    # Verify constraint
-    check_constraint(m, "ramp_freq_window", False, expected_ramp_freq_window_results)
-
-
-@pytest.mark.unit()
-=======
->>>>>>> 73a6236a
 def test_add_objective(add_constraints_setup):
     # Call the method under test
     add_constraints_setup._add_objective()
