--- conflicted
+++ resolved
@@ -41,13 +41,9 @@
         consumes=[steam],
         produces=[elec],
         capacity_resource=steam,
-<<<<<<< HEAD
-        transfer_fn=dc.RatioTransfer(input_resources={steam: 1.0}, output_resources={elec: 0.5}),
-=======
         ramp_freq=2,
         ramp_limit=0.4,
-        transfer_fn=dc.RatioTransfer(input_res=steam, output_res=elec, ratio=0.5),
->>>>>>> 611423ee
+        transfer_fn=dc.RatioTransfer(input_resources={steam: 1.0}, output_resources={elec: 0.5}),
     )
 
     elec_sink = dc.Sink(
