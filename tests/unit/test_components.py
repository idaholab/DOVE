--- conflicted
+++ resolved
@@ -178,7 +178,7 @@
     assert sink.capacity_resource is r
 
 
-<<<<<<< HEAD
+@pytest.mark.unit()
 @pytest.mark.parametrize(
     "bad_kwargs, msg_substr",
     [
@@ -202,9 +202,7 @@
     assert msg_substr in str(exc.value)
 
 
-=======
-@pytest.mark.unit()
->>>>>>> eabbd553
+@pytest.mark.unit()
 def test_converter_same_resource_sets_capacity_and_warns():
     r = Resource(name="electricity")
     with pytest.warns(UserWarning):
