--- conflicted
+++ resolved
@@ -27,11 +27,14 @@
     collaboration_source = dc.Source(
         name="CollaborationSource",
         produces=collaboration,
-<<<<<<< HEAD
         installed_capacity=100,
-=======
-        max_capacity_profile=[100],
->>>>>>> 7f7b5df1
+        flexibility="fixed",
+    )
+
+    collaboration_source = dc.Source(
+        name="CollaborationSource",
+        produces=collaboration,
+        installed_capacity=100,
         flexibility="fixed",
     )
 
@@ -40,11 +43,7 @@
         consumes=[funding],
         produces=[work],
         capacity_resource=funding,
-<<<<<<< HEAD
         installed_capacity=100,
-=======
-        max_capacity_profile=[100],
->>>>>>> 7f7b5df1
         transfer_fn=dc.RatioTransfer(input_resources={funding: 1.0}, output_resources={work: 0.25}),
     )
 
@@ -52,11 +51,7 @@
         name="BalanceRatio2",
         consumes=[collaboration],
         produces=[funding, work],
-<<<<<<< HEAD
         installed_capacity=100,
-=======
-        max_capacity_profile=[100],
->>>>>>> 7f7b5df1
         capacity_resource=collaboration,
         transfer_fn=dc.RatioTransfer(
             input_resources={collaboration: 1.0}, output_resources={funding: 0.2, work: 0.1}
