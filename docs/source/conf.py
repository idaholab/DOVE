--- conflicted
+++ resolved
@@ -13,13 +13,8 @@
 
 project = "DOVE"
 project_copyright = "2024, Battelle Energy Alliance, LLC"
-<<<<<<< HEAD
 author = "Battelle Energy Alliance, LLC"
-release = "0.0.0"
-=======
-author = "Batelle Energy Alliance, LLC"
 release = "0.1.0"
->>>>>>> aaef2b82
 
 # -- General configuration ---------------------------------------------------
 # https://www.sphinx-doc.org/en/master/usage/configuration.html#general-configuration
